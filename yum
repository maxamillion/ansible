#!/usr/bin/python -tt
# -*- coding: utf-8 -*-

# (c) 2012, Red Hat, Inc
# Written by Seth Vidal <skvidal at fedoraproject.org>
#
# This file is part of Ansible
#
# Ansible is free software: you can redistribute it and/or modify
# it under the terms of the GNU General Public License as published by
# the Free Software Foundation, either version 3 of the License, or
# (at your option) any later version.
#
# Ansible is distributed in the hope that it will be useful,
# but WITHOUT ANY WARRANTY; without even the implied warranty of
# MERCHANTABILITY or FITNESS FOR A PARTICULAR PURPOSE.  See the
# GNU General Public License for more details.
#
# You should have received a copy of the GNU General Public License
# along with Ansible.  If not, see <http://www.gnu.org/licenses/>.
#


import traceback
import os
import subprocess

def_qf = "%{name}-%{version}-%{release}.%{arch}"
repoquery='/usr/bin/repoquery'
yumbin='/usr/bin/yum'
rpmbin = '/bin/rpm'

def is_installed(repoq, pkgspec, qf=def_qf):
    cmd = repoq + ["--disablerepo=*", "--pkgnarrow=installed", "--qf", qf, pkgspec]
    rc,out,err = run(cmd)
    if rc == 0:
        return [ p for p in out.split('\n') if p.strip() ]

    return []

def is_available(repoq, pkgspec, qf=def_qf):
    cmd = repoq + ["--qf", qf, pkgspec]
    rc,out,err = run(cmd)
    if rc == 0:
        return [ p for p in out.split('\n') if p.strip() ]

    return []


def is_update(repoq, pkgspec, qf=def_qf):
    cmd = repoq + ["--pkgnarrow=updates", "--qf", qf, pkgspec]
    rc,out,err = run(cmd)
    if rc == 0:
        return set([ p for p in out.split('\n') if p.strip() ])

    return []


def what_provides(repoq, req_spec, qf=def_qf):
    cmd = repoq + ["--qf", qf, "--whatprovides", req_spec]
    rc,out,err = run(cmd)
    ret = []
    if rc == 0:
        ret = set([ p for p in out.split('\n') if p.strip() ])

    return ret


def pkg_to_dict(pkgstr):
    if pkgstr.strip():
        n,e,v,r,a,repo = pkgstr.split('|')
    else:
        return {'error_parsing': pkgstr}

    d = {
        'name':n,
        'arch':a,
        'epoch':e,
        'release':r,
        'version':v,
        'repo':repo,
        'nevra': '%s:%s-%s-%s.%s' % (e,n,v,r,a)
        }

    if repo == 'installed':
        d['yumstate'] = 'installed'
    else:
        d['yumstate'] = 'available'

    return d

def repolist(repoq, qf="%{repoid}"):
    cmd = repoq + ["--qf", qf, "-a"]
    rc,out,err = run(cmd)
    ret = []
    if rc == 0:
        ret = set([ p for p in out.split('\n') if p.strip() ])

    return ret

def list_stuff(conf_file, stuff):
    qf = "%{name}|%{epoch}|%{version}|%{release}|%{arch}|%{repoid}"
<<<<<<< HEAD
    repoq = '%s --show-duplicates --plugins --quiet  -q ' % repoquery
    if conf_file and os.path.exists(conf_file):
        repoq = '%s -c %s --show-duplicates --plugins --quiet  -q ' % (repoquery,conf_file)
=======
    repoq = [repoquery, '--plugins', '--quiet', '-q']
    if conf_file and os.path.exists(conf_file):
        repoq += ['-c', conf_file]
>>>>>>> d233e1e0

    if stuff == 'installed':
        return [ pkg_to_dict(p) for p in is_installed(repoq, '-a', qf=qf) if p.strip() ]
    elif stuff == 'updates':
        return [ pkg_to_dict(p) for p in is_update(repoq, '-a', qf=qf) if p.strip() ]
    elif stuff == 'available':
        return [ pkg_to_dict(p) for p in is_available(repoq, '-a', qf=qf) if p.strip() ]
    elif stuff == 'repos':
        return [ dict(repoid=name, state='enabled') for name in repolist(repoq) if name.strip() ]
    else:
        return [ pkg_to_dict(p) for p in is_installed(repoq, stuff, qf=qf) + is_available(repoq, stuff, qf=qf) if p.strip() ]

def run(command):
    try:
        cmd = subprocess.Popen(command,
            stdout=subprocess.PIPE, stderr=subprocess.PIPE)
        out, err = cmd.communicate()
    except (OSError, IOError), e:
        rc = 1
        err = str(e)
        out = ''
    except:
        rc = 1
        err = traceback.format_exc()
        out = ''

        if out is None:
           out = ''
        if err is None:
           err = ''
    else:
        rc = cmd.returncode

    return rc, out, err

def install_no_repoq(module, items, yum_basecmd, latest=False):
    res = {'changed': False}

    if not latest:
        to_install = []
        for item in items:
            rc, out, err = run([rpmbin, "-q",  "--whatprovides", item])
            if rc != 0:
                to_install.append(item)
        if len(to_install) > 0:
            res['changed'] = True
    else:
        rc, out, err = run(yum_basecmd + ["check-update"] + items)
        if rc == 100:
            res['changed'] = True
            to_install = items
        elif rc != 0:
            module.fail_json(msg=err)

    if len(to_install) > 0:
        rc, out, err = run(yum_basecmd + ["--obsoletes", "install"] + to_install)
        if rc != 0:
            module.fail_json(msg=err)
        for item in to_install:
            rc, out, err = run([rpmbin, "-q",  "--whatprovides", item])
            if rc != 0:
                module.fail_json(msg="%s could not be installed" % item)

    module.exit_json(**res)

def remove_no_repoq(module, items, yum_basecmd):
    res = {'changed': False}

    to_remove = []
    for item in items:
        rc, out, err = run([rpmbin, "-q",  "--whatprovides", "--qf", "%{NAME}\n", item])
        if rc == 0:
            to_remove.append(out.strip())
    if len(to_remove) > 0:
        res['changed'] = True
        rc, out, err = run(yum_basecmd + ["remove"] + to_remove)
        if rc != 0:
            module.fail_json(msg=err)
        res['out'] = out
        res['err'] = err
        for item in to_remove:
            rc, out, err = run([rpmbin, "-q", item])
            if rc == 0:
                module.fail_json(msg="%s was not removed" % item)

    module.exit_json(**res)


def install(module, items, repoq, yum_basecmd):
    res = {}
    res['results'] = []
    res['msg'] = ''
    res['rc'] = 0
    res['changed'] = False

    for spec in items:
        pkg = None

        # check if pkgspec is installed (if possible for idempotence)
        # localpkg
        if spec.endswith('.rpm'):
            # get the pkg name-v-r.arch
            nvra = local_nvra(spec)
            # look for them in the rpmdb
            if is_installed(repoq, nvra):
                # if they are there, skip it
                continue
            pkg = spec
        #groups :(
        elif  spec.startswith('@'):
            # complete wild ass guess b/c it's a group
            pkg = spec

        # range requires or file-requires or pkgname :(
        else:
            # look up what pkgs provide this
            pkglist = what_provides(repoq, spec)
            if not pkglist:
                res['msg'] += "No Package matching '%s' found available, installed or updated" % spec
                res['failed'] = True
                module.exit_json(**res)

            # if any of them are installed
            # then nothing to do

            found = False
            for this in pkglist:
                if is_installed(repoq, this):
                    found = True
                    res['results'].append('%s providing %s is already installed' % (this, spec))

            if found:
                continue
            # if not - then pass in the spec as what to install
            # we could get here if nothing provides it but that's not
            # the error we're catching here
            pkg = spec

        cmd = yum_basecmd + ['install', pkg]
        rc, out, err = run(cmd)
        # FIXME - if we did an install - go and check the rpmdb to see if it actually installed
        # look for the pkg in rpmdb
        # look for the pkg via obsoletes
        if rc:
            res['changed'] = False
            res['rc'] = rc
            res['results'].append(out)
            res['msg'] += err
        else:
            res['changed'] = True
            res['rc'] = 0
            res['results'].append(out)
            res['msg'] += err

    module.exit_json(**res)


def remove(module, items, repoq, yum_basecmd):
    res = {}
    res['results'] = []
    res['msg'] = ''
    res['changed'] = False
    res['rc'] = 0

    for spec in items:
        pkg = None

        # group remove - hope you like things dying!
        if spec.startswith('@'):
            pkg = spec
        # req or pkgname remove
        else:
            pkglist = what_provides(repoq, spec)
            if not pkglist:
                res['msg'] += "No Package matching '%s' found available, installed or updated" % spec
                res['failed']=True
                module.exit_json(**res)

            found = False
            for this in pkglist:
                if is_installed(repoq, this):
                    found = True

            if not found:
                res['results'].append('%s is not installed' % spec)
                continue
            pkg = spec

        cmd = yum_basecmd + ["remove", pkg]
        rc, out, err = run(cmd)

        # FIXME if we ran the remove - check to make sure it actually removed :(
        # look for the pkg in the rpmdb - this is notoriously hard for groups :(
        if rc != 0:
            res['changed'] = False
            res['failed'] = True
            res['rc'] = rc
            res['results'].append(out)
            res['msg'] += err
        else:
            res['changed'] = True
            res['rc'] = 0
            res['results'].append(out)
            res['msg'] += err

    module.exit_json(**res)

def latest(module, items, repoq, yum_basecmd):
    res = {}
    res['results'] = []
    res['msg'] = ''
    res['changed'] = False
    res['rc'] = 0

    for spec in items:
        pkg = None
        basecmd = 'update'
        # groups, again
        if spec.startswith('@'):
            pkg = spec
        # dep/pkgname  - find it
        else:
            pkglist = what_provides(repoq, spec)
            if not pkglist:
                res['msg'] += "No Package matching '%s' found available, installed or updated" % spec
                res['failed']=True
                module.exit_json(**res)
            found = False
            nothing_to_do = False
            can_be_installed = True
            for this in pkglist:
                if is_installed(repoq, this):
                    if is_update(repoq, this):
                        found = True
                    else:
                        nothing_to_do = True

            if nothing_to_do:
                res['results'].append("All packages providing %s are up to date" % spec)
                continue

            if not found:
                basecmd = 'install'
            else:
                basecmd = 'update'


            pkg = spec

        cmd = yum_basecmd + [basecmd, pkg]
        rc, out, err = run(cmd)

        # FIXME if it is - update it and check to see if it applied
        # check to see if there is no longer an update available for the pkgspec
        if rc:
            changed = False
            failed = True
        else:
            changed = True
            failed = False


        if rc:
            res['changed'] = False
            res['failed'] = True
            res['rc'] = rc
            res['results'].append(out)
            res['msg'] += err
        else:
            res['changed'] = True
            res['rc'] = 0
            res['results'].append(out)
            res['msg'] += err

    module.exit_json(**res)

def ensure(module, state, pkgspec, conf_file):
    # take multiple args comma separated
    items = pkgspec.split(',')

    yum_basecmd = [yumbin, '-d', '1', '-y']
    repoq = [repoquery, '--show-duplicates', '--plugins', '--quiet', '-q']
    if conf_file and os.path.exists(conf_file):
        yum_basecmd += ['-c', conf_file]
        repoq += ['-c', conf_file]

    if os.path.exists(repoquery):
        if state in ['installed', 'present']:
            install(module, items, repoq, yum_basecmd)
        elif state in ['removed', 'absent']:
            remove(module, items, repoq, yum_basecmd)
        elif state == 'latest':
            latest(module, items, repoq, yum_basecmd)
    else:
        if len(filter(lambda x: x.find('>') != -1 or x.find('<') != -1 or x.find('=') != -1, items)) > 0:
            module.fail_json(msg="%s is required to use yum equality comparisons. Please install the yum-utils package." % repoquery)
        if state in ['installed', 'present']:
            install_no_repoq(module, items, yum_basecmd)
        elif state in ['removed', 'absent']:
            remove_no_repoq(module, items, yum_basecmd)
        elif state == 'latest':
            install_no_repoq(module, items, yum_basecmd, latest=True)

    # should be caught by AnsibleModule argument_spec
    return dict(changed=False, failed=True, results='', errors='unexpected state')

def main():
    # state=installed pkg=pkgspec
    # state=removed pkg=pkgspec
    # state=latest pkg=pkgspec
    #
    # informational commands:
    #   list=installed
    #   list=updates
    #   list=available
    #   list=repos
    #   list=pkgspec

    module = AnsibleModule(
        argument_spec = dict(
            pkg=dict(aliases=['name']),
            # removed==absent, installed==present, these are accepted as aliases
            state=dict(default='installed', choices=['absent','present','installed','removed','latest']),
            list=dict(),
            conf_file=dict(default=None),
        )
    )

    params = module.params


    if params['list'] and params['pkg']:
        module.fail_json(msg="expected 'list=' or 'name=', but not both")

    if params['list']:
        if not os.path.exists(repoquery):
            module.fail_json(msg="%s is required to use list= with this module. Please install the yum-utils package." % repoquery)
        results = dict(results=list_stuff(params['conf_file'], params['list']))
        module.exit_json(**results)

    else:
        pkg = params['pkg']
        if pkg is None:
            module.fail_json(msg="expected 'list=' or 'name='")
        else:
            state = params['state']
            res = ensure(module, state, pkg, params['conf_file'])
            module.fail_json(msg="we should never get here unless this all failed", **res)

# this is magic, see lib/ansible/module_common.py
#<<INCLUDE_ANSIBLE_MODULE_COMMON>>

main()
<|MERGE_RESOLUTION|>--- conflicted
+++ resolved
@@ -100,15 +100,9 @@
 
 def list_stuff(conf_file, stuff):
     qf = "%{name}|%{epoch}|%{version}|%{release}|%{arch}|%{repoid}"
-<<<<<<< HEAD
-    repoq = '%s --show-duplicates --plugins --quiet  -q ' % repoquery
-    if conf_file and os.path.exists(conf_file):
-        repoq = '%s -c %s --show-duplicates --plugins --quiet  -q ' % (repoquery,conf_file)
-=======
-    repoq = [repoquery, '--plugins', '--quiet', '-q']
+    repoq = [repoquery, '--show-duplicates', '--plugins', '--quiet', '-q']
     if conf_file and os.path.exists(conf_file):
         repoq += ['-c', conf_file]
->>>>>>> d233e1e0
 
     if stuff == 'installed':
         return [ pkg_to_dict(p) for p in is_installed(repoq, '-a', qf=qf) if p.strip() ]
